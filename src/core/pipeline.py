--- conflicted
+++ resolved
@@ -371,33 +371,11 @@
 
         extract_path = self.config.pipeline.get_temporal_extraction_path(self.config.year, self.config.month)
 
-<<<<<<< HEAD
-        # conversion_service = FileConversionService(self.config)
-        # # Analyze dataset and get optimal config
-        # optimal_config = conversion_service.get_optimal_config(audit_map, extract_path)
-        # self.config.pipeline.conversion = optimal_config
-        # conversion_service.convert_audit_map(
-        #     audit_map, extract_path, output_dir, self.config.pipeline.data_source.delimiter
-        # )
-        
-        # Fix: Legacy code
         convert_csvs_to_parquet_smart(
             audit_map,
             extract_path, 
             output_dir, 
             self.config.pipeline.data_source.delimiter
-=======
-        conversion_service = FileConversionService(self.config)
-
-        # Analyze dataset and get optimal config
-        optimal_config = conversion_service.get_optimal_config(audit_map, extract_path)
-        self.config.pipeline.conversion = optimal_config
-
-        conversion_service.convert_audit_map(
-            audit_map, extract_path, output_dir, 
-            self.config.pipeline.data_source.delimiter, 
-            use_parallel=self.config.pipeline.is_parallel
->>>>>>> 7f137680
         )
 
         logger.info(f"Parquet conversion completed. Files saved to: {output_dir}")
